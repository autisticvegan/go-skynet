package skynet

import (
	"bytes"
	"encoding/json"
	"errors"
	"fmt"
	"io"
	"mime/multipart"
	"net/http"
	"os"
	gopath "path"
	"path/filepath"
	"strings"

	"gitlab.com/NebulousLabs/errors"
)

type (
	// DownloadOptions contains the options used for downloads.
	DownloadOptions struct {
		// PortalDownloadPath is the relative URL path of the download endpoint.
		PortalDownloadPath string
		// PortalURL is the URL of the portal to use.
		PortalURL string
	}

	// UploadOptions contains the options used for uploads.
	UploadOptions struct {
<<<<<<< HEAD
		portalUrl                    string
		portalUploadPath             string
		portalFileFieldname          string
		portalDirectoryFileFieldname string
		customFilename               string
		dirname                      string
	}

	// keys are filenames
	UploadData map[string]io.Reader

	DownloadOptions struct {
		portalUrl string
=======
		// PortalURL is the URL of the portal to use.
		PortalURL string
		// PortalUploadPath is the relative URL path of the upload endpoint.
		PortalUploadPath string
		// PortalFileFieldName is the fieldName for files on the portal.
		PortalFileFieldName string
		// PortalDirectoryFileFieldName is the fieldName for directory files on
		// the portal.
		PortalDirectoryFileFieldName string
		// CustomFilename is the custom filename to use for the upload. If this
		// is empty, the filename of the file being uploaded will be used by
		// default.
		CustomFilename string
	}

	// UploadResponse contains the response for uploads.
	UploadResponse struct {
		// Skylink is the returned skylink.
		Skylink string `json:"skylink"`
>>>>>>> 40600965
	}
)

const (
	// URISkynetPrefix is the URI prefix for Skynet.
	URISkynetPrefix = "sia://"
)

var (
<<<<<<< HEAD
	DefaultUploadOptions = UploadOptions{
		portalUrl:                    "https://siasky.net",
		portalUploadPath:             "/skynet/skyfile",
		portalFileFieldname:          "file",
		portalDirectoryFileFieldname: "files[]",
=======
	// DefaultDownloadOptions contains the default download options.
	DefaultDownloadOptions = DownloadOptions{
		PortalURL:          "https://siasky.net",
		PortalDownloadPath: "/",
>>>>>>> 40600965
	}

	// DefaultUploadOptions contains the default upload options.
	DefaultUploadOptions = UploadOptions{
		PortalURL:                    "https://siasky.net",
		PortalUploadPath:             "/skynet/skyfile",
		PortalFileFieldName:          "file",
		PortalDirectoryFileFieldName: "files[]",
		CustomFilename:               "",
	}
)

<<<<<<< HEAD
func Upload(uploadData UploadData, opts UploadOptions) (string, error) {
	// prepare formdata
	body := &bytes.Buffer{}
	writer := multipart.NewWriter(body)

	url := fmt.Sprintf("%s/%s", strings.TrimRight(opts.portalUrl, "/"), strings.TrimLeft(opts.portalUploadPath, "/"))

	var fieldname string
	if len(uploadData) == 1 {
		fieldname = opts.portalFileFieldname
	} else {
		if opts.dirname == "" {
			return "", errors.New("dirname must be set when uploading multiple files")
		}
		fieldname = opts.portalDirectoryFileFieldname
		url = fmt.Sprintf("%s?filename=%s", url, opts.dirname)
=======
// UploadFile uploads a file to Skynet.
func UploadFile(path string, opts UploadOptions) (skylink string, err error) {
	path = gopath.Clean(path)

	// open the file
	file, err := os.Open(gopath.Clean(path)) // Clean again to prevent lint error.
	if err != nil {
		return "", err
	}
	defer func() {
		err = errors.Extend(err, file.Close())
	}()

	// set filename
	var filename string
	if opts.CustomFilename != "" {
		filename = opts.CustomFilename
	} else {
		filename = filepath.Base(path)
	}

	// prepare formdata
	body := &bytes.Buffer{}
	writer := multipart.NewWriter(body)
	part, err := writer.CreateFormFile(opts.PortalFileFieldName, filename)
	if err != nil {
		return "", err
>>>>>>> 40600965
	}

	for filename, data := range uploadData {
		part, err := writer.CreateFormFile(fieldname, filename)
		if err != nil {
			return "", err
		}
		_, err = io.Copy(part, data)
		if err != nil {
			return "", err
		}
	}

	err := writer.Close()
	if err != nil {
		return "", err
	}

<<<<<<< HEAD
=======
	url := fmt.Sprintf("%s/%s", strings.TrimRight(opts.PortalURL, "/"), strings.TrimLeft(opts.PortalUploadPath, "/"))

>>>>>>> 40600965
	req, err := http.NewRequest("POST", url, body)
	req.Header.Set("Content-Type", writer.FormDataContentType())
	if err != nil {
		return "", err
	}

	// upload the file to skynet
	client := &http.Client{}
	resp, err := client.Do(req)
	if err != nil {
		return "", err
	}

	// parse the response
	body = &bytes.Buffer{}
	_, err = body.ReadFrom(resp.Body)
	if err != nil {
		return "", err
	}
	err = resp.Body.Close()
	if err != nil {
		return "", err
	}

	var apiResponse UploadResponse
	err = json.Unmarshal(body.Bytes(), &apiResponse)
	if err != nil {
		return "", err
	}

	return fmt.Sprintf("sia://%s", apiResponse.Skylink), nil
}

<<<<<<< HEAD
func UploadFile(path string, opts UploadOptions) (string, error) {
	// open the file
	file, err := os.Open(path)
	if err != nil {
		return "", err
	}
	defer file.Close()

	// set filename
	var filename string
	if opts.customFilename != "" {
		filename = opts.customFilename
	} else {
		filename = filepath.Base(path)
	}

	uploadData := make(UploadData)
	uploadData[filename] = file

	return Upload(uploadData, opts)
}

=======
// UploadDirectory uploads a local directory to Skynet.
>>>>>>> 40600965
func UploadDirectory(path string, opts UploadOptions) (string, error) {
	path = gopath.Clean(path)

	// verify the given path is a directory
	info, err := os.Stat(path)
	if err != nil {
		return "", err
	}
	if !info.IsDir() {
		return "", fmt.Errorf("Given path %v is not a directory", path)
	}

	// find all files in the given directory
	files, err := walkDirectory(path)
	if err != nil {
		return "", err
	}

<<<<<<< HEAD
	// set dirname
	if opts.customFilename != "" {
		opts.dirname = opts.customFilename
=======
	// set filename
	var filename string
	if opts.CustomFilename != "" {
		filename = opts.CustomFilename
>>>>>>> 40600965
	} else {
		opts.dirname = filepath.Base(path)
	}

	// prepare formdata
<<<<<<< HEAD
	uploadData := make(UploadData)
	for _, fp := range files {
		file, err := os.Open(fp)
		if err != nil {
			return "", err
		}
		uploadData[fp] = file
	}

	return Upload(uploadData, opts)
}

func Download(skylink string, opts DownloadOptions) (io.ReadCloser, error) {
	resp, err := http.Get(fmt.Sprintf("%s/%s", strings.TrimRight(opts.portalUrl, "/"), strings.TrimPrefix(skylink, "sia://")))
=======
	body := &bytes.Buffer{}
	writer := multipart.NewWriter(body)
	for _, filepath := range files {
		file, err := os.Open(gopath.Clean(filepath)) // Clean again to prevent lint error.
		if err != nil {
			return "", err
		}
		// Remove the base path before uploading. Any ending '/' was removed
		// from `path` with `Clean`.
		basepath := path
		if basepath != "/" {
			basepath += "/"
		}
		filepath = strings.TrimPrefix(filepath, basepath)
		part, err := writer.CreateFormFile(opts.PortalDirectoryFileFieldName, filepath)
		if err != nil {
			return "", err
		}
		_, err = io.Copy(part, file)
		if err != nil {
			return "", err
		}
	}
	err = writer.Close()
	if err != nil {
		return "", err
	}

	url := fmt.Sprintf("%s/%s?filename=%s", strings.TrimRight(opts.PortalURL, "/"), strings.TrimLeft(opts.PortalUploadPath, "/"), filename)

	req, err := http.NewRequest("POST", url, body)
	req.Header.Set("Content-Type", writer.FormDataContentType())
	if err != nil {
		return "", err
	}

	// upload the file to skynet
	client := &http.Client{}
	resp, err := client.Do(req)
	if err != nil {
		return "", err
	}

	// parse the response
	body = &bytes.Buffer{}
	_, err = body.ReadFrom(resp.Body)
	if err != nil {
		return "", err
	}
	err = resp.Body.Close()
	if err != nil {
		return "", err
	}

	var apiResponse UploadResponse
	err = json.Unmarshal(body.Bytes(), &apiResponse)
>>>>>>> 40600965
	if err != nil {
		return nil, err
	}

	return resp.Body, nil
}

<<<<<<< HEAD
func DownloadFile(path, skylink string, opts DownloadOptions) error {
	downloadData, err := Download(skylink, opts)
=======
// DownloadFile downloads a file from Skynet.
func DownloadFile(path, skylink string, opts DownloadOptions) (err error) {
	path = gopath.Clean(path)

	resp, err := http.Get(fmt.Sprintf("%s/%s", strings.TrimRight(opts.PortalURL, "/"), strings.TrimPrefix(skylink, "sia://")))
>>>>>>> 40600965
	if err != nil {
		return
	}
<<<<<<< HEAD
	defer downloadData.Close()
=======
	defer func() {
		err = errors.Extend(err, resp.Body.Close())
	}()
>>>>>>> 40600965

	out, err := os.Create(path)
	if err != nil {
		return err
	}
	defer func() {
		err = errors.Extend(err, out.Close())
	}()

<<<<<<< HEAD
	_, err = io.Copy(out, downloadData)
	return err
=======
	_, err = io.Copy(out, resp.Body)
	return
>>>>>>> 40600965
}

// walkDirectory walks a given directory recursively, returning the paths of all
// files found.
func walkDirectory(path string) ([]string, error) {
	var files []string
	err := filepath.Walk(path, func(path string, _ os.FileInfo, err error) error {
		if err != nil {
			return err
		}
<<<<<<< HEAD
		files = append(files, path)
=======
		if subpath == path {
			return nil
		}
		if info.IsDir() {
			return nil
		}
		files = append(files, subpath)
>>>>>>> 40600965
		return nil
	})
	if err != nil {
		return []string{}, err
	}
	return files, nil
}<|MERGE_RESOLUTION|>--- conflicted
+++ resolved
@@ -3,7 +3,6 @@
 import (
 	"bytes"
 	"encoding/json"
-	"errors"
 	"fmt"
 	"io"
 	"mime/multipart"
@@ -25,23 +24,11 @@
 		PortalURL string
 	}
 
+	// UploadData contains data to upload, indexed by filenames.
+	UploadData map[string]io.Reader
+
 	// UploadOptions contains the options used for uploads.
 	UploadOptions struct {
-<<<<<<< HEAD
-		portalUrl                    string
-		portalUploadPath             string
-		portalFileFieldname          string
-		portalDirectoryFileFieldname string
-		customFilename               string
-		dirname                      string
-	}
-
-	// keys are filenames
-	UploadData map[string]io.Reader
-
-	DownloadOptions struct {
-		portalUrl string
-=======
 		// PortalURL is the URL of the portal to use.
 		PortalURL string
 		// PortalUploadPath is the relative URL path of the upload endpoint.
@@ -55,13 +42,14 @@
 		// is empty, the filename of the file being uploaded will be used by
 		// default.
 		CustomFilename string
+		// DirName is the name of the directory, if uploading a directory.
+		DirName string
 	}
 
 	// UploadResponse contains the response for uploads.
 	UploadResponse struct {
 		// Skylink is the returned skylink.
 		Skylink string `json:"skylink"`
->>>>>>> 40600965
 	}
 )
 
@@ -71,18 +59,10 @@
 )
 
 var (
-<<<<<<< HEAD
-	DefaultUploadOptions = UploadOptions{
-		portalUrl:                    "https://siasky.net",
-		portalUploadPath:             "/skynet/skyfile",
-		portalFileFieldname:          "file",
-		portalDirectoryFileFieldname: "files[]",
-=======
 	// DefaultDownloadOptions contains the default download options.
 	DefaultDownloadOptions = DownloadOptions{
 		PortalURL:          "https://siasky.net",
 		PortalDownloadPath: "/",
->>>>>>> 40600965
 	}
 
 	// DefaultUploadOptions contains the default upload options.
@@ -91,28 +71,77 @@
 		PortalUploadPath:             "/skynet/skyfile",
 		PortalFileFieldName:          "file",
 		PortalDirectoryFileFieldName: "files[]",
-		CustomFilename:               "",
-	}
-)
-
-<<<<<<< HEAD
+	}
+)
+
+// Upload uploads the given generic data.
 func Upload(uploadData UploadData, opts UploadOptions) (string, error) {
 	// prepare formdata
 	body := &bytes.Buffer{}
 	writer := multipart.NewWriter(body)
 
-	url := fmt.Sprintf("%s/%s", strings.TrimRight(opts.portalUrl, "/"), strings.TrimLeft(opts.portalUploadPath, "/"))
+	url := fmt.Sprintf("%s/%s", strings.TrimRight(opts.PortalURL, "/"), strings.TrimLeft(opts.PortalUploadPath, "/"))
 
 	var fieldname string
 	if len(uploadData) == 1 {
-		fieldname = opts.portalFileFieldname
+		fieldname = opts.PortalFileFieldName
 	} else {
-		if opts.dirname == "" {
-			return "", errors.New("dirname must be set when uploading multiple files")
-		}
-		fieldname = opts.portalDirectoryFileFieldname
-		url = fmt.Sprintf("%s?filename=%s", url, opts.dirname)
-=======
+		if opts.DirName == "" {
+			return "", errors.New("DirName must be set when uploading multiple files")
+		}
+		fieldname = opts.PortalDirectoryFileFieldName
+		url = fmt.Sprintf("%s?filename=%s", url, opts.DirName)
+	}
+
+	for filename, data := range uploadData {
+		part, err := writer.CreateFormFile(fieldname, filename)
+		if err != nil {
+			return "", errors.AddContext(err, fmt.Sprintf("could not create form file for file %v", filename))
+		}
+		_, err = io.Copy(part, data)
+		if err != nil {
+			return "", errors.AddContext(err, fmt.Sprintf("could not copy data for file %v", filename))
+		}
+	}
+
+	err := writer.Close()
+	if err != nil {
+		return "", err
+	}
+
+	req, err := http.NewRequest("POST", url, body)
+	req.Header.Set("Content-Type", writer.FormDataContentType())
+	if err != nil {
+		return "", err
+	}
+
+	// upload the file to skynet
+	client := &http.Client{}
+	resp, err := client.Do(req)
+	if err != nil {
+		return "", err
+	}
+
+	// parse the response
+	body = &bytes.Buffer{}
+	_, err = body.ReadFrom(resp.Body)
+	if err != nil {
+		return "", err
+	}
+	err = resp.Body.Close()
+	if err != nil {
+		return "", err
+	}
+
+	var apiResponse UploadResponse
+	err = json.Unmarshal(body.Bytes(), &apiResponse)
+	if err != nil {
+		return "", err
+	}
+
+	return fmt.Sprintf("sia://%s", apiResponse.Skylink), nil
+}
+
 // UploadFile uploads a file to Skynet.
 func UploadFile(path string, opts UploadOptions) (skylink string, err error) {
 	path = gopath.Clean(path)
@@ -134,150 +163,44 @@
 		filename = filepath.Base(path)
 	}
 
-	// prepare formdata
-	body := &bytes.Buffer{}
-	writer := multipart.NewWriter(body)
-	part, err := writer.CreateFormFile(opts.PortalFileFieldName, filename)
-	if err != nil {
-		return "", err
->>>>>>> 40600965
-	}
-
-	for filename, data := range uploadData {
-		part, err := writer.CreateFormFile(fieldname, filename)
-		if err != nil {
-			return "", err
-		}
-		_, err = io.Copy(part, data)
-		if err != nil {
-			return "", err
-		}
-	}
-
-	err := writer.Close()
-	if err != nil {
-		return "", err
-	}
-
-<<<<<<< HEAD
-=======
-	url := fmt.Sprintf("%s/%s", strings.TrimRight(opts.PortalURL, "/"), strings.TrimLeft(opts.PortalUploadPath, "/"))
-
->>>>>>> 40600965
-	req, err := http.NewRequest("POST", url, body)
-	req.Header.Set("Content-Type", writer.FormDataContentType())
-	if err != nil {
-		return "", err
-	}
-
-	// upload the file to skynet
-	client := &http.Client{}
-	resp, err := client.Do(req)
-	if err != nil {
-		return "", err
-	}
-
-	// parse the response
-	body = &bytes.Buffer{}
-	_, err = body.ReadFrom(resp.Body)
-	if err != nil {
-		return "", err
-	}
-	err = resp.Body.Close()
-	if err != nil {
-		return "", err
-	}
-
-	var apiResponse UploadResponse
-	err = json.Unmarshal(body.Bytes(), &apiResponse)
-	if err != nil {
-		return "", err
-	}
-
-	return fmt.Sprintf("sia://%s", apiResponse.Skylink), nil
-}
-
-<<<<<<< HEAD
-func UploadFile(path string, opts UploadOptions) (string, error) {
-	// open the file
-	file, err := os.Open(path)
-	if err != nil {
-		return "", err
-	}
-	defer file.Close()
-
-	// set filename
-	var filename string
-	if opts.customFilename != "" {
-		filename = opts.customFilename
-	} else {
-		filename = filepath.Base(path)
-	}
-
 	uploadData := make(UploadData)
 	uploadData[filename] = file
 
 	return Upload(uploadData, opts)
 }
 
-=======
 // UploadDirectory uploads a local directory to Skynet.
->>>>>>> 40600965
 func UploadDirectory(path string, opts UploadOptions) (string, error) {
 	path = gopath.Clean(path)
 
 	// verify the given path is a directory
 	info, err := os.Stat(path)
 	if err != nil {
-		return "", err
+		return "", errors.AddContext(err, "error retrieving path info")
 	}
 	if !info.IsDir() {
-		return "", fmt.Errorf("Given path %v is not a directory", path)
+		return "", fmt.Errorf("given path %v is not a directory", path)
 	}
 
 	// find all files in the given directory
 	files, err := walkDirectory(path)
 	if err != nil {
-		return "", err
-	}
-
-<<<<<<< HEAD
-	// set dirname
-	if opts.customFilename != "" {
-		opts.dirname = opts.customFilename
-=======
-	// set filename
-	var filename string
+		return "", errors.AddContext(err, "error walking directory")
+	}
+
+	// set DirName
 	if opts.CustomFilename != "" {
-		filename = opts.CustomFilename
->>>>>>> 40600965
+		opts.DirName = opts.CustomFilename
 	} else {
-		opts.dirname = filepath.Base(path)
+		opts.DirName = filepath.Base(path)
 	}
 
 	// prepare formdata
-<<<<<<< HEAD
 	uploadData := make(UploadData)
-	for _, fp := range files {
-		file, err := os.Open(fp)
-		if err != nil {
-			return "", err
-		}
-		uploadData[fp] = file
-	}
-
-	return Upload(uploadData, opts)
-}
-
-func Download(skylink string, opts DownloadOptions) (io.ReadCloser, error) {
-	resp, err := http.Get(fmt.Sprintf("%s/%s", strings.TrimRight(opts.portalUrl, "/"), strings.TrimPrefix(skylink, "sia://")))
-=======
-	body := &bytes.Buffer{}
-	writer := multipart.NewWriter(body)
 	for _, filepath := range files {
 		file, err := os.Open(gopath.Clean(filepath)) // Clean again to prevent lint error.
 		if err != nil {
-			return "", err
+			return "", errors.AddContext(err, "error opening file")
 		}
 		// Remove the base path before uploading. Any ending '/' was removed
 		// from `path` with `Clean`.
@@ -286,49 +209,15 @@
 			basepath += "/"
 		}
 		filepath = strings.TrimPrefix(filepath, basepath)
-		part, err := writer.CreateFormFile(opts.PortalDirectoryFileFieldName, filepath)
-		if err != nil {
-			return "", err
-		}
-		_, err = io.Copy(part, file)
-		if err != nil {
-			return "", err
-		}
-	}
-	err = writer.Close()
-	if err != nil {
-		return "", err
-	}
-
-	url := fmt.Sprintf("%s/%s?filename=%s", strings.TrimRight(opts.PortalURL, "/"), strings.TrimLeft(opts.PortalUploadPath, "/"), filename)
-
-	req, err := http.NewRequest("POST", url, body)
-	req.Header.Set("Content-Type", writer.FormDataContentType())
-	if err != nil {
-		return "", err
-	}
-
-	// upload the file to skynet
-	client := &http.Client{}
-	resp, err := client.Do(req)
-	if err != nil {
-		return "", err
-	}
-
-	// parse the response
-	body = &bytes.Buffer{}
-	_, err = body.ReadFrom(resp.Body)
-	if err != nil {
-		return "", err
-	}
-	err = resp.Body.Close()
-	if err != nil {
-		return "", err
-	}
-
-	var apiResponse UploadResponse
-	err = json.Unmarshal(body.Bytes(), &apiResponse)
->>>>>>> 40600965
+		uploadData[filepath] = file
+	}
+
+	return Upload(uploadData, opts)
+}
+
+// Download downloads generic data.
+func Download(skylink string, opts DownloadOptions) (io.ReadCloser, error) {
+	resp, err := http.Get(fmt.Sprintf("%s/%s", strings.TrimRight(opts.PortalURL, "/"), strings.TrimPrefix(skylink, "sia://")))
 	if err != nil {
 		return nil, err
 	}
@@ -336,26 +225,18 @@
 	return resp.Body, nil
 }
 
-<<<<<<< HEAD
-func DownloadFile(path, skylink string, opts DownloadOptions) error {
-	downloadData, err := Download(skylink, opts)
-=======
-// DownloadFile downloads a file from Skynet.
+// DownloadFile downloads a file from Skynet to path.
 func DownloadFile(path, skylink string, opts DownloadOptions) (err error) {
 	path = gopath.Clean(path)
 
-	resp, err := http.Get(fmt.Sprintf("%s/%s", strings.TrimRight(opts.PortalURL, "/"), strings.TrimPrefix(skylink, "sia://")))
->>>>>>> 40600965
+	downloadData, err := Download(skylink, opts)
+
 	if err != nil {
 		return
 	}
-<<<<<<< HEAD
-	defer downloadData.Close()
-=======
 	defer func() {
-		err = errors.Extend(err, resp.Body.Close())
+		err = errors.Extend(err, downloadData.Close())
 	}()
->>>>>>> 40600965
 
 	out, err := os.Create(path)
 	if err != nil {
@@ -365,26 +246,18 @@
 		err = errors.Extend(err, out.Close())
 	}()
 
-<<<<<<< HEAD
 	_, err = io.Copy(out, downloadData)
 	return err
-=======
-	_, err = io.Copy(out, resp.Body)
-	return
->>>>>>> 40600965
 }
 
 // walkDirectory walks a given directory recursively, returning the paths of all
 // files found.
 func walkDirectory(path string) ([]string, error) {
 	var files []string
-	err := filepath.Walk(path, func(path string, _ os.FileInfo, err error) error {
+	err := filepath.Walk(path, func(subpath string, info os.FileInfo, err error) error {
 		if err != nil {
 			return err
 		}
-<<<<<<< HEAD
-		files = append(files, path)
-=======
 		if subpath == path {
 			return nil
 		}
@@ -392,7 +265,6 @@
 			return nil
 		}
 		files = append(files, subpath)
->>>>>>> 40600965
 		return nil
 	})
 	if err != nil {
